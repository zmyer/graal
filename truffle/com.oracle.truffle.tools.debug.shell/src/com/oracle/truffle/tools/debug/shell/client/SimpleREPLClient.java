--- conflicted
+++ resolved
@@ -80,8 +80,6 @@
 @SuppressWarnings("deprecation")
 public class SimpleREPLClient implements com.oracle.truffle.tools.debug.shell.REPLClient {
 
-    // TODO (mlvdv) Temporarily in hybrid mode; will work either single language or multi (sort of)
-
     private static final String REPLY_PREFIX = "==> ";
     private static final String FAIL_PREFIX = "**> ";
     private static final String WARNING_PREFIX = "!!> ";
@@ -214,14 +212,14 @@
         clientContext = new ClientContextImpl(null, null);
         showWelcome();
         try {
-            final REPLMessage[] replies = replServer.receive(infoLanguageCommand.createRequest(clientContext, NULL_ARGS));
+            final com.oracle.truffle.tools.debug.shell.REPLMessage[] replies = replServer.receive(infoLanguageCommand.createRequest(clientContext, NULL_ARGS));
             if (replies.length == 0) {
                 clientContext.displayFailReply("No languages could be loaded");
             } else if (replies.length == 1) {
-                final String[] args = new String[]{"", replies[0].get(REPLMessage.LANG_NAME)};
-                final REPLMessage[] results = replServer.receive(REPLRemoteCommand.SET_LANG_CMD.createRequest(clientContext, args));
-                if (results[0].get(REPLMessage.STATUS).equals(REPLMessage.FAILED)) {
-                    final String message = results[0].get(REPLMessage.DISPLAY_MSG);
+                final String[] args = new String[]{"", replies[0].get(com.oracle.truffle.tools.debug.shell.REPLMessage.LANG_NAME)};
+                final com.oracle.truffle.tools.debug.shell.REPLMessage[] results = replServer.receive(REPLRemoteCommand.SET_LANG_CMD.createRequest(clientContext, args));
+                if (results[0].get(com.oracle.truffle.tools.debug.shell.REPLMessage.STATUS).equals(com.oracle.truffle.tools.debug.shell.REPLMessage.FAILED)) {
+                    final String message = results[0].get(com.oracle.truffle.tools.debug.shell.REPLMessage.DISPLAY_MSG);
                     clientContext.displayFailReply(message != null ? message : results[0].toString());
                 } else {
                     clientContext.updatePrompt();
@@ -999,29 +997,19 @@
                 clientContext.displayFailReply(replies[0].get(com.oracle.truffle.tools.debug.shell.REPLMessage.DISPLAY_MSG));
             } else {
                 clientContext.displayReply("Languages supported:");
-<<<<<<< HEAD
                 displayLanguages(replies);
-=======
-                for (com.oracle.truffle.tools.debug.shell.REPLMessage message : replies) {
-                    final StringBuilder sb = new StringBuilder();
-                    sb.append(message.get(com.oracle.truffle.tools.debug.shell.REPLMessage.LANG_NAME));
-                    sb.append(" ver. ");
-                    sb.append(message.get(com.oracle.truffle.tools.debug.shell.REPLMessage.LANG_VER));
-                    clientContext.displayInfo(sb.toString());
-                }
->>>>>>> ea26abda
             }
         }
     };
 
-    private void displayLanguages(REPLMessage[] replies) {
-        for (REPLMessage message : replies) {
+    private void displayLanguages(com.oracle.truffle.tools.debug.shell.REPLMessage[] replies) {
+        for (com.oracle.truffle.tools.debug.shell.REPLMessage message : replies) {
             final StringBuilder sb = new StringBuilder();
-            final String name = message.get(REPLMessage.LANG_NAME);
+            final String name = message.get(com.oracle.truffle.tools.debug.shell.REPLMessage.LANG_NAME);
             if (!name.equals("")) {
                 sb.append(name);
                 sb.append(" ver. ");
-                sb.append(message.get(REPLMessage.LANG_VER));
+                sb.append(message.get(com.oracle.truffle.tools.debug.shell.REPLMessage.LANG_VER));
                 clientContext.displayInfo(sb.toString());
             }
         }
