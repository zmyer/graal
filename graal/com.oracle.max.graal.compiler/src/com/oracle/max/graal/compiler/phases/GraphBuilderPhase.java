--- conflicted
+++ resolved
@@ -1255,13 +1255,7 @@
     }
 
     private void createDeoptBlock(DeoptBlock block) {
-<<<<<<< HEAD
-//        Merge x = new Merge(graph);
-//        x.setStateBefore(((StateSplit) block.firstInstruction).stateBefore());
-//        append(x);
-=======
         storeResultGraph = false;
->>>>>>> 3c6087a0
         append(new Deoptimize(DeoptAction.InvalidateReprofile, graph));
     }
 
@@ -1324,7 +1318,6 @@
         stream.setBCI(block.startBci);
 
         int endBCI = stream.endBCI();
-        boolean blockStart = true;
 
         int bci = block.startBci;
         while (bci < endBCI) {
@@ -1337,7 +1330,6 @@
             }
             // read the opcode
             int opcode = stream.currentBC();
-
             traceState();
             traceInstruction(bci, opcode, bci == block.startBci);
             processBytecode(bci, opcode);
@@ -1354,7 +1346,6 @@
                     stateSplit.setStateAfter(frameState.create(bci));
                 }
             }
-            blockStart = false;
         }
     }
 
